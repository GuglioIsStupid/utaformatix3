--- conflicted
+++ resolved
@@ -68,8 +68,6 @@
             commonWebpackConfig {
                 cssSupport.enabled = true
             }
-<<<<<<< HEAD
-=======
             runTask {
                 cssSupport.enabled = true
             }
@@ -80,7 +78,6 @@
                     webpackConfig.cssSupport.enabled = true
                 }
             }
->>>>>>> e8d28b47
         }
     }
 }
