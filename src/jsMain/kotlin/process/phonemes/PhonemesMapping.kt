--- conflicted
+++ resolved
@@ -22,18 +22,12 @@
         val from = line.substringBefore("=").trim()
         val to = line.substringAfter("=").trim()
         from to to
-<<<<<<< HEAD
-    }
-        .sortedByDescending { it.first.length }
-        .sortedByDescending { it.first.split(" ").size }
-=======
     }.sortedWith { a, b ->
         val countA = a.first.split(" ").count()
         val countB = b.first.split(" ").count()
         if (countA != countB) return@sortedWith countB - countA // descending order of phonemes count
         b.first.length - a.first.length // descending order of the length
     }
->>>>>>> 3fb0050f
 
     companion object {
 
@@ -106,20 +100,6 @@
 
 fun Note.replacePhonemes(request: PhonemesMappingRequest?): Note {
     if (request == null) return copy(phoneme = null)
-<<<<<<< HEAD
-    val output = mutableListOf<String>()
-    var pos = 0
-    while (pos <= input.lastIndex) {
-        val restInput = input.drop(pos).joinToString(" ")
-        println("restInput: $restInput")
-        var matched = false
-        for ((key, value) in request.map) {
-            println("map key: $key")
-            if (restInput.startsWith(key)) {
-                output += value.split(" ")
-                pos += key.split(" ").size
-                matched = true
-=======
     var output = phoneme?.split(" ") ?: return this
     for ((key, value) in request.map) {
         val keySplit = key.split(" ")
@@ -130,7 +110,6 @@
                     output.subList(i + keySplit.size, output.size)
                 // once replaced, the count of output is changed, so we could not proceed the replacement.
                 // this means that multiple occurrences of the same phoneme set in one note get replaced only once.
->>>>>>> 3fb0050f
                 break
             }
         }
