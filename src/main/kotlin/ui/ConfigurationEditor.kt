--- conflicted
+++ resolved
@@ -50,7 +50,7 @@
 import process.needWarningZoom
 import process.projectZoomFactorOptions
 import process.restsFillingMaxLengthDenominatorOptions
-<<<<<<< HEAD
+import process.zoom
 import react.ChildrenBuilder
 import react.FC
 import react.Props
@@ -59,39 +59,6 @@
 import react.css.css
 import react.dom.html.ReactHTML.div
 import react.useState
-=======
-import process.zoom
-import react.RBuilder
-import react.RComponent
-import react.RProps
-import react.RState
-import react.dom.div
-import react.setState
-import styled.css
-import styled.styledDiv
-import ui.external.materialui.ButtonVariant
-import ui.external.materialui.Color
-import ui.external.materialui.FontSize
-import ui.external.materialui.FormControlMargin
-import ui.external.materialui.Icons
-import ui.external.materialui.LabelPlacement
-import ui.external.materialui.Style
-import ui.external.materialui.TypographyVariant
-import ui.external.materialui.button
-import ui.external.materialui.formControl
-import ui.external.materialui.formControlLabel
-import ui.external.materialui.formGroup
-import ui.external.materialui.formLabel
-import ui.external.materialui.inputLabel
-import ui.external.materialui.menuItem
-import ui.external.materialui.paper
-import ui.external.materialui.radio
-import ui.external.materialui.radioGroup
-import ui.external.materialui.select
-import ui.external.materialui.switch
-import ui.external.materialui.tooltip
-import ui.external.materialui.typography
->>>>>>> 80a8ac3d
 import ui.strings.Strings
 import ui.strings.string
 
@@ -130,53 +97,32 @@
             isAvailable = isPitchConversionAvailable,
             isOn = isPitchConversionAvailable
         )
-<<<<<<< HEAD
-=======
-
-        projectZoom = ProjectZoomState(
+    }
+    var projectZoom: ProjectZoomState by useState {
+        ProjectZoomState(
             isOn = false,
             factor = projectZoomFactorOptions.first(),
             hasWarning = false
         )
-
-        dialogError = DialogErrorState()
->>>>>>> 80a8ac3d
     }
     var dialogError by useState(DialogErrorState())
 
-<<<<<<< HEAD
     fun closeErrorDialog() {
         dialogError = dialogError.copy(isShowing = false)
-=======
-    override fun RBuilder.render() {
-        title(Strings.ConfigurationEditorCaption)
-        buildLyricsBlock()
-        buildRestsFillingBlock()
-        if (state.pitchConversion.isAvailable) buildPitchConversion()
-        buildProjectZoom()
-        buildNextButton()
-
-        errorDialog(
-            isShowing = state.dialogError.isShowing,
-            title = state.dialogError.title,
-            errorMessage = state.dialogError.message,
-            close = { closeErrorDialog() }
-        )
-
-        progress(isShowing = state.isProcessing)
->>>>>>> 80a8ac3d
     }
 
     title(Strings.ConfigurationEditorCaption)
     buildLyricsBlock(props, lyricsConversion) { lyricsConversion = it }
     buildRestsFillingBlock(slightRestsFilling) { slightRestsFilling = it }
     if (pitchConversion.isAvailable) buildPitchConversion(pitchConversion) { pitchConversion = it }
+    buildProjectZoom(props.project, projectZoom) { projectZoom = it }
     buildNextButton(
         props,
         isEnabled = lyricsConversion.isReady,
         lyricsConversion,
         slightRestsFilling,
         pitchConversion,
+        projectZoom,
         setProcessing = { isProcessing = it },
         onDialogError = { dialogError = it }
     )
@@ -422,13 +368,106 @@
     }
 }
 
-<<<<<<< HEAD
+private fun ChildrenBuilder.buildProjectZoom(
+    project: Project,
+    projectZoom: ProjectZoomState,
+    onChangeProjectZoom: (ProjectZoomState) -> Unit
+) {
+    FormGroup {
+        div {
+            FormControlLabel {
+                label = ReactNode(string(Strings.ProjectZoom))
+                control = Switch.create {
+                    checked = projectZoom.isOn
+                    onChange = { event, _ ->
+                        val checked = event.target.checked
+                        onChangeProjectZoom(projectZoom.copy(isOn = checked))
+                    }
+                }
+                labelPlacement = LabelPlacement.end
+            }
+            Tooltip {
+                title = ReactNode(string(Strings.ProjectZoomDescription))
+                placement = TooltipPlacement.right
+                disableInteractive = false
+                HelpOutline {
+                    style = jso {
+                        verticalAlign = VerticalAlign.middle
+                    }
+                }
+            }
+            if (project.needWarningZoom(projectZoom.factorValue)) {
+                Tooltip {
+                    title = ReactNode(string(Strings.ProjectZoomWarning))
+                    placement = TooltipPlacement.right
+                    disableInteractive = false
+                    ErrorOutline {
+                        style = jso {
+                            verticalAlign = VerticalAlign.middle
+                        }
+                    }
+                }
+            }
+        }
+    }
+    if (projectZoom.isOn) buildProjectZoomDetail(projectZoom, onChangeProjectZoom)
+}
+
+private fun ChildrenBuilder.buildProjectZoomDetail(
+    projectZoom: ProjectZoomState, onChangeProjectZoom: (ProjectZoomState) -> Unit
+) {
+    div {
+        css {
+            Margin(horizontal = 40.px, vertical = 0.px)
+            width = Length.maxContent
+        }
+        Paper {
+            elevation = 0
+            div {
+                css {
+                    Margin(
+                        horizontal = 24.px,
+                        vertical = 16.px
+                    )
+                    paddingBottom = 8.px
+                    minWidth = 20.em
+                }
+                FormControl {
+                    margin = FormControlMargin.normal
+                    focused = false
+                    InputLabel {
+                        style = jso { width = Length.maxContent }
+                        id = ProjectZoomLabelId
+                        focused = false
+                        +string(Strings.SlightRestsFillingThresholdLabel)
+                    }
+                    Select {
+                        labelId = ProjectZoomLabelId
+                        value = projectZoom.factor.unsafeCast<Nothing?>()
+                        onChange = { event, _ ->
+                            val value = event.target.value
+                            onChangeProjectZoom(projectZoom.copy(factor = value))
+                        }
+                        projectZoomFactorOptions.forEach { factor ->
+                            MenuItem {
+                                value = factor
+                                +(factor)
+                            }
+                        }
+                    }
+                }
+            }
+        }
+    }
+}
+
 private fun ChildrenBuilder.buildNextButton(
     props: ConfigurationEditorProps,
     isEnabled: Boolean,
     lyricsConversion: LyricsConversionState,
     slightRestsFilling: SlightRestsFillingState,
     pitchConversion: PitchConversionState,
+    projectZoom: ProjectZoomState,
     setProcessing: (Boolean) -> Unit,
     onDialogError: (DialogErrorState) -> Unit
 ) {
@@ -441,139 +480,27 @@
             variant = ButtonVariant.contained
             disabled = !isEnabled
             onClick = {
-                process(props, lyricsConversion, slightRestsFilling, pitchConversion, setProcessing, onDialogError)
-=======
-    private fun RBuilder.buildProjectZoom() {
-        formGroup {
-            div {
-                formControlLabel {
-                    attrs {
-                        label = string(Strings.ProjectZoom)
-                        control = switch {
-                            attrs {
-                                checked = state.projectZoom.isOn
-                                onChange = {
-                                    val checked = (it.target as HTMLInputElement).checked
-                                    setState { projectZoom = projectZoom.copy(isOn = checked) }
-                                }
-                            }
-                        }
-                        labelPlacement = LabelPlacement.end
-                    }
-                }
-                tooltip {
-                    attrs {
-                        title = string(Strings.ProjectZoomDescription)
-                        placement = "right"
-                        interactive = true
-                    }
-                    Icons.help {
-                        attrs.style = Style(
-                            fontSize = FontSize.initial,
-                            verticalAlign = VerticalAlign.middle
-                        )
-                    }
-                }
-                if (props.project.needWarningZoom(state.projectZoom.factorValue)) {
-                    tooltip {
-                        attrs {
-                            title = string(Strings.ProjectZoomWarning)
-                            placement = "right"
-                            interactive = true
-                        }
-                        Icons.warning {
-                            attrs.style = Style(
-                                fontSize = FontSize.initial,
-                                verticalAlign = VerticalAlign.middle
-                            )
-                        }
-                    }
-                }
-            }
-        }
-        if (state.projectZoom.isOn) buildProjectZoomDetail()
-    }
-
-    private fun RBuilder.buildProjectZoomDetail() {
-        styledDiv {
-            css {
-                margin(horizontal = LinearDimension("40px"))
-                width = LinearDimension.maxContent
-            }
-            paper {
-                attrs.elevation = 0
-                styledDiv {
-                    css {
-                        margin(
-                            horizontal = LinearDimension("24px"),
-                            vertical = LinearDimension("16px")
-                        )
-                        paddingBottom = LinearDimension("8px")
-                        minWidth = LinearDimension("20em")
-                    }
-                    formControl {
-                        attrs {
-                            margin = FormControlMargin.normal
-                            focused = false
-                        }
-                        inputLabel {
-                            attrs {
-                                style = Style(width = "max-content")
-                                id = projectZoomLabelId
-                                focused = false
-                            }
-                            +string(Strings.ProjectZooLabel)
-                        }
-                        select {
-                            attrs {
-                                labelId = projectZoomLabelId
-                                value = state.projectZoom.factor
-                                onChange = { event ->
-                                    val value = event.target.asDynamic().value as String
-                                    setState {
-                                        projectZoom = projectZoom.copy(factor = value)
-                                    }
-                                }
-                            }
-                            projectZoomFactorOptions.forEach { factor ->
-                                menuItem {
-                                    attrs.value = factor
-                                    +(factor)
-                                }
-                            }
-                        }
-                    }
-                }
-            }
-        }
-    }
-
-    private fun RBuilder.buildNextButton() {
-        styledDiv {
-            css {
-                marginTop = LinearDimension("48px")
-            }
-            button {
-                attrs {
-                    color = Color.primary
-                    variant = ButtonVariant.contained
-                    disabled = !state.canGoNext
-                    onClick = { process() }
-                }
-                +string(Strings.NextButton)
->>>>>>> 80a8ac3d
+                process(
+                    props,
+                    lyricsConversion,
+                    slightRestsFilling,
+                    pitchConversion,
+                    projectZoom,
+                    setProcessing,
+                    onDialogError
+                )
             }
             +string(Strings.NextButton)
         }
     }
 }
 
-<<<<<<< HEAD
 private fun process(
     props: ConfigurationEditorProps,
     lyricsConversion: LyricsConversionState,
     slightRestsFilling: SlightRestsFillingState,
     pitchConversion: PitchConversionState,
+    projectZoom: ProjectZoomState,
     setProcessing: (Boolean) -> Unit,
     onDialogError: (DialogErrorState) -> Unit
 ) {
@@ -599,38 +526,11 @@
                         )
                     } else it
                 }
-=======
-    private fun process() {
-        setState { isProcessing = true }
-        GlobalScope.launch {
-            try {
-                val format = props.outputFormat
-                val lyricsConversionState = state.lyricsConversion
-                val fromType = lyricsConversionState.fromType
-                val toType = lyricsConversionState.toType
-                val slightRestsFillingState = state.slightRestsFilling
-
-                val project = props.project
-                    .let {
-                        if (lyricsConversionState.isOn && fromType != null && toType != null) {
-                            convert(it.copy(lyricsType = fromType), toType, format)
-                        } else it
-                    }
-                    .let {
-                        if (slightRestsFillingState.isOn) {
-                            it.copy(
-                                tracks = it.tracks.map { track ->
-                                    track.fillRests(slightRestsFillingState.excludedMaxLength)
-                                }
-                            )
-                        } else it
-                    }
-                    .let {
-                        if (state.projectZoom.isOn) {
-                            it.zoom(state.projectZoom.factorValue)
-                        } else it
-                    }
->>>>>>> 80a8ac3d
+                .let {
+                    if (projectZoom.isOn) {
+                        it.zoom(projectZoom.factorValue)
+                    } else it
+                }
 
             delay(100)
             val availableFeatures = Feature.values()
@@ -659,22 +559,10 @@
             )
         }
     }
-<<<<<<< HEAD
-=======
-
-    private val ConfigurationEditorState.canGoNext: Boolean
-        get() = lyricsConversion.isReady
-
-    private fun closeErrorDialog() {
-        setState { dialogError = dialogError.copy(isShowing = false) }
-    }
-
-    private val slightRestsFillingLabelId = "slight-rests-filling"
-    private val projectZoomLabelId = "project-zoom"
->>>>>>> 80a8ac3d
 }
 
 private const val SlightRestsFillingLabelId = "slight-rests-filling"
+private const val ProjectZoomLabelId = "project-zoom"
 
 external interface ConfigurationEditorProps : Props {
     var project: Project
@@ -682,18 +570,6 @@
     var onFinished: (ExportResult, Format) -> Unit
 }
 
-<<<<<<< HEAD
-=======
-external interface ConfigurationEditorState : RState {
-    var isProcessing: Boolean
-    var lyricsConversion: LyricsConversionState
-    var slightRestsFilling: SlightRestsFillingState
-    var pitchConversion: PitchConversionState
-    var projectZoom: ProjectZoomState
-    var dialogError: DialogErrorState
-}
-
->>>>>>> 80a8ac3d
 data class LyricsConversionState(
     val isOn: Boolean,
     val fromType: LyricsType?,
